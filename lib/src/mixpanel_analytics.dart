--- conflicted
+++ resolved
@@ -121,16 +121,6 @@
   /// [verbose] true will provide a detailed error cause in case the request is not successful.
   /// [useIp] is the `ip` property as explained in [mixpanel documentation](https://developer.mixpanel.com/docs/http)
   /// [onError] is a callback function that will be executed in case there is an error, otherwise `debugPrint` will be used.
-<<<<<<< HEAD
-  MixpanelAnalytics(
-      {@required String token,
-      @required Stream<String> userId$,
-      bool shouldAnonymize,
-      ShaFn shaFn,
-      bool verbose,
-      Function onError,
-      String proxyUrl}) {
-=======
   MixpanelAnalytics({
     @required String token,
     @required Stream<String> userId$,
@@ -139,8 +129,8 @@
     bool verbose,
     bool useIp,
     Function onError,
+    String proxyUrl
   }) {
->>>>>>> bd588c73
     _token = token;
     _userId$ = userId$;
     _verbose = verbose ?? false;
@@ -402,17 +392,13 @@
 
   // Sends the event to the mixpanel API endpoint.
   Future<bool> _sendEvent(String event, String op) async {
-<<<<<<< HEAD
-    var url = '$baseApi/$op/?data=$event&verbose=${_verbose ? 1 : 0}';
+    var url = '$baseApi/$op/?data=$event&verbose=${_verbose ? 1 : 0}'
+        '&ip=${_useIp ? 1 : 0}';
     if (_proxyUrl != null) {
       url = url.replaceFirst('https://', '');
       url = '$_proxyUrl/$url';
     }
-
-=======
-    var url = '$baseApi/$op/?data=$event&verbose=${_verbose ? 1 : 0}'
-        '&ip=${_useIp ? 1 : 0}';
->>>>>>> bd588c73
+    
     try {
       var response = await http.get(url, headers: {
         'Content-type': 'application/json',
@@ -431,16 +417,11 @@
 
   // Sends the batch of events to the mixpanel API endpoint.
   Future<bool> _sendBatch(String batch, String op) async {
-<<<<<<< HEAD
-    var url = '$baseApi/$op/?verbose=${_verbose ? 1 : 0}';
+    var url = '$baseApi/$op/?verbose=${_verbose ? 1 : 0}&ip=${_useIp ? 1 : 0}';
     if (_proxyUrl != null) {
       url = url.replaceFirst('https://', '');
       url = '$_proxyUrl/$url';
     }
-
-=======
-    var url = '$baseApi/$op/?verbose=${_verbose ? 1 : 0}&ip=${_useIp ? 1 : 0}';
->>>>>>> bd588c73
     try {
       var response = await http.post(url, headers: {
         'Content-type': 'application/x-www-form-urlencoded',

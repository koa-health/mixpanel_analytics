import 'dart:async';
import 'dart:convert';

import 'package:flutter/foundation.dart';
import 'package:http/http.dart';
import 'package:shared_preferences/shared_preferences.dart';

enum MixpanelUpdateOperations {
  $set,
  $setOnce,
  $add,
  $append,
  $union,
  $remove,
  $unset,
  $delete,
}

typedef ShaFn = String Function(String value);

class MixpanelAnalytics {
  /// The Mixpanel token associated with your project.
  final String _token;

  /// If present and equal to true, more detailed information will be printed on error.
  final bool _verbose;

  /// If present and equal to true, the geolocation data (e.g. city & country)
  /// will be included and inferred from client's IP address.
  final bool _useIp;

  /// In case we use [MixpanelAnalytics.batch()] we will send analytics every [uploadInterval]
  /// Will be zero by default
  Duration _uploadInterval = Duration.zero;

  /// In case we use [MixpanelAnalytics.batch()] we need to provide a storage provider
  /// This will be used to save the events not sent
  @visibleForTesting
  SharedPreferences? prefs;

  /// If exists, will be sent in the event, otherwise anonymousId will be used.
  final Stream<String>? _userId$;

  /// Stores the value of the userId
  String? _userId;

  /// Sets the value of the userId.
  set userId(String id) => _userId = id;

  /// Sets the optional headers.
  set optionalHeaders(Map<String, String> optionalHeaders) =>
      _optionalHeaders = optionalHeaders;

  /// Reference to the timer set to upload events in batch
  Timer? _batchTimer;

  /// If true, sensitive information like deviceId or userId will be anonymized prior to being sent.
  final bool _shouldAnonymize;

  /// As the fields to be anonymized will be the same with every event log, we can keep a cache of the values already anonymized.
  Map<String, String>? _anonymized;

  /// Function used to anonymize the data.
  final ShaFn _shaFn;

  /// If this is not null, any error will be sent to this function, otherwise `debugPrint` will be used.
  final void Function(Object error)? _onError;

  /// Queued events used when these are sent in batch.
  final Map<String, dynamic> _queuedEvents = {'track': [], 'engage': []};

  List<dynamic> get _trackEvents => _queuedEvents['track'];

  List<dynamic> get _engageEvents => _queuedEvents['engage'];

  /// This is false when start and true once the events are restored from storage.
  bool _isQueuedEventsReadFromStorage = false;

  static const int maxEventsInBatchRequest = 50;

  /// We can inject the client required, useful for testing
  Client http = Client();

  static const String baseApi = 'https://api.mixpanel.com';

  static String _prefsKey = 'mixpanel.analytics';

  /// Returns the value of the token in mixpanel.
  String get mixpanelToken => _token;

  /// When in batch mode, events will be added to a queue and send in batch every [_uploadInterval]
  bool get isBatchMode => _uploadInterval.compareTo(Duration.zero) != 0;

  /// Default sha function to be used when none is provided.
  static String _defaultShaFn(value) => value;

<<<<<<< HEAD
  /// Proxy url to by pass CORs in flutter web
  final String? _proxyUrl;
=======
  /// Proxy url to by pass CORs in flutter web.
  String _proxyUrl;
>>>>>>> 9369c75e

  /// Optional headers to add to the requests to MixPanel.
  Map<String, String> _optionalHeaders;

  /// Used in case we want to remove the timer to send batched events.
  void dispose() {
    _batchTimer?.cancel();
    _batchTimer = null;
  }

  /// Provides an instance of this class.
  /// The instance of the class created with this constructor will send the events on the fly, which could result on high traffic in case there are many events.
  /// Also, if a request returns an error, this will be logged but the event will be lost.
  /// If you want events to be send in batch and also reliability to the requests use [MixpanelAnalytics.batch] instead.
  /// [token] is the Mixpanel token associated with your project.
  /// [userId$] is a stream which contains the value of the userId that will be used to identify the events for a user.
  /// [shouldAnonymize] will anonymize the sensitive information (userId) sent to mixpanel.
  /// [shaFn] function used to anonymize the data.
  /// [verbose] true will provide a detailed error cause in case the request is not successful.
  /// [useIp] is the `ip` property as explained in [mixpanel documentation](https://developer.mixpanel.com/docs/http)
  /// [onError] is a callback function that will be executed in case there is an error, otherwise `debugPrint` will be used.
  /// [proxyUrl] URL to use in the requests as a proxy. This URL will be used as follows $proxyUrl/mixpanel.api...
  /// [optionalHeaders] http headers to add in each request.
  /// [prefsKey] key to use in the SharedPreferences. If you leave it empty a default name will be used.
  MixpanelAnalytics({
<<<<<<< HEAD
    required String token,
    Stream<String>? userId$,
    bool shouldAnonymize = false,
    ShaFn shaFn = _defaultShaFn,
    bool verbose = false,
    bool useIp = false,
    void Function(Object)? onError,
    String? proxyUrl,
  })  : _token = token,
        _userId$ = userId$,
        _verbose = verbose,
        _useIp = useIp,
        _onError = onError,
        _shouldAnonymize = shouldAnonymize,
        _shaFn = shaFn,
        _proxyUrl = proxyUrl {
    _userId$?.listen((id) => _userId = id);
=======
    @required String token,
    Stream<String> userId$,
    bool shouldAnonymize,
    ShaFn shaFn,
    bool verbose,
    bool useIp,
    Function onError,
    String proxyUrl,
    Map<String, String> optionalHeaders,
    String prefsKey,
  }) {
    _token = token;
    _userId$ = userId$;
    _verbose = verbose ?? false;
    _useIp = useIp ?? false;
    _onError = onError;
    _shouldAnonymize = shouldAnonymize ?? false;
    _shaFn = shaFn ?? _defaultShaFn;
    _userId$?.listen((id) => _userId = id);
    _proxyUrl = proxyUrl;
    _optionalHeaders = optionalHeaders;
    _prefsKey = prefsKey ?? _prefsKey;
>>>>>>> 9369c75e
  }

  /// Provides an instance of this class.
  /// With this constructor, the instance will send the events in batch, and also if the request can't be sent (connectivity issues) it will be retried until it is successful.
  /// [token] is the Mixpanel token associated with your project.
  /// [userId$] is a stream which contains the value of the userId that will be used to identify the events for a user.
  /// [uploadInterval] is the interval used to batch the events.
  /// [shouldAnonymize] will anonymize the sensitive information (userId) sent to mixpanel.
  /// [shaFn] function used to anonymize the data.
  /// [verbose] true will provide a detailed error cause in case the request is not successful.
  /// [ip] is the `ip` property as explained in [mixpanel documentation](https://developer.mixpanel.com/docs/http)
  /// [onError] is a callback function that will be executed in case there is an error, otherwise `debugPrint` will be used.
  /// [proxyUrl] URL to use in the requests as a proxy. This URL will be used as follows $proxyUrl/mixpanel.api...
  /// [optionalHeaders] http headers to add in each request.
  /// [prefsKey] key to use in the SharedPreferences. If you leave it empty a default name will be used.
  MixpanelAnalytics.batch({
<<<<<<< HEAD
    required String token,
    required Duration uploadInterval,
    Stream<String>? userId$,
    bool shouldAnonymize = false,
    ShaFn shaFn = _defaultShaFn,
    bool verbose = false,
    bool useIp = false,
    void Function(Object)? onError,
    String? proxyUrl,
  })  : _token = token,
        _userId$ = userId$,
        _verbose = verbose,
        _useIp = useIp,
        _onError = onError,
        _shouldAnonymize = shouldAnonymize,
        _shaFn = shaFn,
        _proxyUrl = proxyUrl,
        _uploadInterval = uploadInterval {
    _batchTimer = Timer.periodic(_uploadInterval, (_) => _uploadQueuedEvents());
    _userId$?.listen((id) => _userId = id);
=======
    @required String token,
    @required Duration uploadInterval,
    Stream<String> userId$,
    bool shouldAnonymize,
    ShaFn shaFn,
    bool verbose,
    bool ip,
    Function onError,
    String proxyUrl,
    Map<String, String> optionalHeaders,
    String prefsKey,
  }) {
    _token = token;
    _userId$ = userId$;
    _verbose = verbose ?? false;
    _useIp = ip ?? false;
    _uploadInterval = uploadInterval;
    _shouldAnonymize = shouldAnonymize ?? false;
    _shaFn = shaFn ?? _defaultShaFn;
    _onError = onError;
    _batchTimer = Timer.periodic(_uploadInterval, (_) => _uploadQueuedEvents());
    _userId$?.listen((id) => _userId = id);
    _proxyUrl = proxyUrl;
    _optionalHeaders = optionalHeaders;
    _prefsKey = prefsKey ?? _prefsKey;
>>>>>>> 9369c75e
  }

  /// Sends a request to track a specific event.
  /// Requests will be sent immediately. If you want to batch the events use [MixpanelAnalytics.batch] instead.
  /// [event] will be the name of the event.
  /// [properties] is a map with the properties to be sent.
  /// [time] is the date that will be added in the event. If not provided, current time will be used.
  /// [ip] is the `ip` property as explained in [mixpanel documentation](https://developer.mixpanel.com/docs/http)
  /// [insertId] is the `$insert_id` property as explained in [mixpanel documentation](https://developer.mixpanel.com/docs/http)
  Future<bool> track({
    required String event,
    required Map<String, dynamic> properties,
    DateTime? time,
    String? ip,
    String? insertId,
  }) async {
    final trackEvent = _createTrackEvent(
        event, properties, time ?? DateTime.now(), ip, insertId);

    if (isBatchMode) {
      // TODO: this should be place within an init() along within the constructor.
      // This is not perfect, as we are waiting for the caller to send an event before sending the stored in memory.
      // But doing it on an init() would be a breaking change.
      // To be executed only the first time user tries to send an event
      if (!_isQueuedEventsReadFromStorage) {
        await _restoreQueuedEventsFromStorage();
        _isQueuedEventsReadFromStorage = true;
      }
      _trackEvents.add(trackEvent);
      return _saveQueuedEventsToLocalStorage();
    }

    final base64Event = _base64Encoder(trackEvent);
    return _sendTrackEvent(base64Event);
  }

  /// Sends a request to engage a specific event.
  /// Requests will be sent immediately. If you want to batch the events use [MixpanelAnalytics.batch] instead.
  /// [operation] is the operation update as per [MixpanelUpdateOperations].
  /// [value] is a map with the properties to be sent.
  /// [time] is the date that will be added in the event. If not provided, current time will be used.
  /// [ip] is the `ip` property as explained in [mixpanel documentation](https://developer.mixpanel.com/docs/http)
  /// [ignoreTime] is the `$ignore_time` property as explained in [mixpanel documentation](https://developer.mixpanel.com/docs/http)
  /// [ignoreAlias] is the `$ignore_alias` property as explained in [mixpanel documentation](https://developer.mixpanel.com/docs/http)
  Future<bool> engage({
    required MixpanelUpdateOperations operation,
    required Map<String, dynamic> value,
    DateTime? time,
    String? ip,
    bool? ignoreTime,
    bool? ignoreAlias,
  }) async {
    final engageEvent = _createEngageEvent(
        operation, value, time ?? DateTime.now(), ip, ignoreTime, ignoreAlias);

    if (isBatchMode) {
      // TODO: this should be place within an init() along within the constructor.
      // This is not perfect, as we are waiting for the caller to send an event before sending the stored in memory.
      // But doing it on an init() would be a breaking change.
      // To be executed only the first time user tries to send an event
      if (!_isQueuedEventsReadFromStorage) {
        await _restoreQueuedEventsFromStorage();
        _isQueuedEventsReadFromStorage = true;
      }
      _engageEvents.add(engageEvent);
      return _saveQueuedEventsToLocalStorage();
    }

    final base64Event = _base64Encoder(engageEvent);
    return _sendEngageEvent(base64Event);
  }

  /// Reads queued events from the storage when we are in batch mode.
  /// We do this in case the app was closed with events pending to be sent.
  Future<void> _restoreQueuedEventsFromStorage() async {
    prefs ??= await SharedPreferences.getInstance();
    final encoded = prefs!.getString(_prefsKey);
    if (encoded != null) {
      Map<String, dynamic> events = json.decode(encoded);
      _queuedEvents.addAll(events);
    }
  }

  /// If we are in batch mode we save all events in storage in case the app is closed.
  Future<bool> _saveQueuedEventsToLocalStorage() async {
    prefs ??= await SharedPreferences.getInstance();
    final encoded = json.encode(_queuedEvents);
    final result =
        await prefs!.setString(_prefsKey, encoded).catchError((error) {
      _onErrorHandler(error, 'Error saving events in storage');
      return false;
    });
    return result;
  }

  /// Tries to send all events pending to be send.
  /// TODO: if error when sending, send events in isolation identify the incorrect message
  Future<void> _uploadQueuedEvents() async {
    await _uploadEvents(_trackEvents, _sendTrackBatch);
    await _uploadEvents(_engageEvents, _sendEngageBatch);
    await _saveQueuedEventsToLocalStorage();
  }

  /// As the API for Mixpanel only allows 50 events per batch, we need to restrict the events sent on each request.
  int _getMaximumRange(int length) =>
      length < maxEventsInBatchRequest ? length : maxEventsInBatchRequest;

  /// Uploads all pending events in batches of maximum [maxEventsInBatchRequest].
  Future<void> _uploadEvents(List<dynamic> events, Function sendFn) async {
    List<dynamic> unsentEvents = [];
    while (events.isNotEmpty) {
      final maxRange = _getMaximumRange(events.length);
      final range = events.getRange(0, maxRange).toList();
      final batch = _base64Encoder(range);
      final success = await sendFn(batch);
      if (!success) {
        unsentEvents.addAll(range);
      }
      events.removeRange(0, maxRange);
    }
    if (unsentEvents.isNotEmpty) {
      events.addAll(unsentEvents);
    }
  }

  /// The track event is coded into base64 with the required properties.
  Map<String, dynamic> _createTrackEvent(
    String event,
    Map<String, dynamic> props,
    DateTime time,
    String? ip,
    String? insertId,
  ) {
    var properties = {
      ...props,
      'token': _token,
      'time': time.millisecondsSinceEpoch,
      'distinct_id': props['distinct_id'] == null
          ? _userId == null
              ? 'Unknown'
              : _shouldAnonymize
                  ? _anonymize('userId', _userId!)
                  : _userId
          : props['distinct_id']
    };
    if (ip != null) {
      properties = {...properties, 'ip': ip};
    }
    if (insertId != null) {
      properties = {...properties, '\$insert_id': insertId};
    }
    final data = {'event': event, 'properties': properties};
    return data;
  }

  /// The engage event is coded into base64 with the required properties.
  Map<String, dynamic> _createEngageEvent(
    MixpanelUpdateOperations operation,
    Map<String, dynamic> value,
    DateTime time,
    String? ip,
    bool? ignoreTime,
    bool? ignoreAlias,
  ) {
    var data = <String, dynamic>{
      operation.propertyKey: value,
      '\$token': _token,
      '\$time': time.millisecondsSinceEpoch,
      '\$distinct_id': value['distinct_id'] == null
          ? _userId == null
              ? 'Unknown'
              : _shouldAnonymize
                  ? _anonymize('userId', _userId!)
                  : _userId
          : value['distinct_id']
    };
    if (ip != null) {
      data = {...data, '\$ip': ip};
    }
    if (ignoreTime != null) {
      data = {...data, '\$ignore_time': ignoreTime};
    }
    if (ignoreAlias != null) {
      data = {...data, '\$ignore_alias': ignoreAlias};
    }
    return data;
  }

  /// Event data has to be sent with base64 encoding.
  String _base64Encoder(Object event) {
    final str = json.encode(event);
    final bytes = utf8.encode(str);
    final base64 = base64Encode(bytes);
    return base64;
  }

  Future<bool> _sendTrackEvent(String event) => _sendEvent(event, 'track');

  Future<bool> _sendEngageEvent(String event) => _sendEvent(event, 'engage');

  /// Sends the event to the mixpanel API endpoint.
  Future<bool> _sendEvent(String event, String op) async {
    var url = '$baseApi/$op/?data=$event&verbose=${_verbose ? 1 : 0}'
        '&ip=${_useIp ? 1 : 0}';
    if (_proxyUrl != null) {
      url = url.replaceFirst('https://', '');
      url = '$_proxyUrl/$url';
    }

    try {
<<<<<<< HEAD
      final response = await http.get(Uri.parse(url));
=======
      var headers = {'Content-type': 'application/json'};

      if (_optionalHeaders?.isNotEmpty ?? false) {
        headers.addAll(_optionalHeaders);
      }

      var response = await http.get(url, headers: headers);
>>>>>>> 9369c75e
      return response.statusCode == 200 &&
          _validateResponseBody(url, response.body);
    } on Exception catch (error) {
      _onErrorHandler(error, 'Request error to $url');
      return false;
    }
  }

  Future<bool> _sendTrackBatch(String event) => _sendBatch(event, 'track');

  Future<bool> _sendEngageBatch(String event) => _sendBatch(event, 'engage');

  /// Sends the batch of events to the mixpanel API endpoint.
  Future<bool> _sendBatch(String batch, String op) async {
    var url = '$baseApi/$op/?verbose=${_verbose ? 1 : 0}&ip=${_useIp ? 1 : 0}';
    if (_proxyUrl != null) {
      url = url.replaceFirst('https://', '');
      url = '$_proxyUrl/$url';
    }
    try {
<<<<<<< HEAD
      final response = await http.post(Uri.parse(url), headers: {
        'Content-type': 'application/x-www-form-urlencoded',
      }, body: {
        'data': batch
      });
=======
      var headers = {'Content-type': 'application/x-www-form-urlencoded'};

      if (_optionalHeaders?.isNotEmpty ?? false) {
        headers.addAll(_optionalHeaders);
      }

      var response =
          await http.post(url, headers: headers, body: {'data': batch});
>>>>>>> 9369c75e
      return response.statusCode == 200 &&
          _validateResponseBody(url, response.body);
    } on Exception catch (error) {
      _onErrorHandler(error, 'Request error to $url');
      return false;
    }
  }

  /// Depending on the value of [verbose], this will validate the body and handle the error.
  /// Check [mixpanel documentation](https://developer.mixpanel.com/docs/http) for more information on `verbose`.
  bool _validateResponseBody(String url, String body) {
    if (_verbose) {
      final decodedBody = json.decode(body);
      final status = decodedBody['status'];
      final error = decodedBody['error'];
      if (status == 0) {
        _onErrorHandler(null, 'Request error to $url: $error');
        return false;
      }
      return true;
    }
    // no verbose
    if (body == '0') {
      _onErrorHandler(null, 'Request error to $url');
      return false;
    }
    return true;
  }

  /// Anonymizes the field but also saves it in a local cache.
  String _anonymize(String field, String value) {
    _anonymized ??= {};
    if (_anonymized![field] == null) {
      _anonymized![field] = _shaFn(value);
    }
    return _anonymized![field]!;
  }

  /// Proxies the error to the callback function provided or to standard `debugPrint`.
  void _onErrorHandler(Object? error, String message) {
    final errorCallback = _onError;
    if (errorCallback != null) {
      errorCallback(error ?? message);
    } else {
      debugPrint(message);
    }
  }
}

extension UpdateOperationsExtension on MixpanelUpdateOperations {
  static const Map<MixpanelUpdateOperations, String> _updateOperations = {
    MixpanelUpdateOperations.$set: '\$set',
    MixpanelUpdateOperations.$setOnce: '\$set_once',
    MixpanelUpdateOperations.$add: '\$add',
    MixpanelUpdateOperations.$append: '\$append',
    MixpanelUpdateOperations.$union: '\$union',
    MixpanelUpdateOperations.$remove: '\$remove',
    MixpanelUpdateOperations.$unset: '\$unset',
    MixpanelUpdateOperations.$delete: '\$delete',
  };

  String get propertyKey => _updateOperations[this]!;
}<|MERGE_RESOLUTION|>--- conflicted
+++ resolved
@@ -94,16 +94,11 @@
   /// Default sha function to be used when none is provided.
   static String _defaultShaFn(value) => value;
 
-<<<<<<< HEAD
   /// Proxy url to by pass CORs in flutter web
   final String? _proxyUrl;
-=======
-  /// Proxy url to by pass CORs in flutter web.
-  String _proxyUrl;
->>>>>>> 9369c75e
 
   /// Optional headers to add to the requests to MixPanel.
-  Map<String, String> _optionalHeaders;
+  Map<String, String>? _optionalHeaders;
 
   /// Used in case we want to remove the timer to send batched events.
   void dispose() {
@@ -125,49 +120,28 @@
   /// [proxyUrl] URL to use in the requests as a proxy. This URL will be used as follows $proxyUrl/mixpanel.api...
   /// [optionalHeaders] http headers to add in each request.
   /// [prefsKey] key to use in the SharedPreferences. If you leave it empty a default name will be used.
-  MixpanelAnalytics({
-<<<<<<< HEAD
-    required String token,
-    Stream<String>? userId$,
-    bool shouldAnonymize = false,
-    ShaFn shaFn = _defaultShaFn,
-    bool verbose = false,
-    bool useIp = false,
-    void Function(Object)? onError,
-    String? proxyUrl,
-  })  : _token = token,
+  MixpanelAnalytics(
+      {required String token,
+      Stream<String>? userId$,
+      bool shouldAnonymize = false,
+      ShaFn shaFn = _defaultShaFn,
+      bool verbose = false,
+      bool useIp = false,
+      void Function(Object)? onError,
+      String? proxyUrl,
+      Map<String, String>? optionalHeaders,
+      String? prefsKey})
+      : _token = token,
         _userId$ = userId$,
         _verbose = verbose,
         _useIp = useIp,
         _onError = onError,
         _shouldAnonymize = shouldAnonymize,
         _shaFn = shaFn,
-        _proxyUrl = proxyUrl {
+        _proxyUrl = proxyUrl,
+        _optionalHeaders = optionalHeaders {
     _userId$?.listen((id) => _userId = id);
-=======
-    @required String token,
-    Stream<String> userId$,
-    bool shouldAnonymize,
-    ShaFn shaFn,
-    bool verbose,
-    bool useIp,
-    Function onError,
-    String proxyUrl,
-    Map<String, String> optionalHeaders,
-    String prefsKey,
-  }) {
-    _token = token;
-    _userId$ = userId$;
-    _verbose = verbose ?? false;
-    _useIp = useIp ?? false;
-    _onError = onError;
-    _shouldAnonymize = shouldAnonymize ?? false;
-    _shaFn = shaFn ?? _defaultShaFn;
-    _userId$?.listen((id) => _userId = id);
-    _proxyUrl = proxyUrl;
-    _optionalHeaders = optionalHeaders;
     _prefsKey = prefsKey ?? _prefsKey;
->>>>>>> 9369c75e
   }
 
   /// Provides an instance of this class.
@@ -184,7 +158,6 @@
   /// [optionalHeaders] http headers to add in each request.
   /// [prefsKey] key to use in the SharedPreferences. If you leave it empty a default name will be used.
   MixpanelAnalytics.batch({
-<<<<<<< HEAD
     required String token,
     required Duration uploadInterval,
     Stream<String>? userId$,
@@ -194,6 +167,8 @@
     bool useIp = false,
     void Function(Object)? onError,
     String? proxyUrl,
+    Map<String, String>? optionalHeaders,
+    String? prefsKey,
   })  : _token = token,
         _userId$ = userId$,
         _verbose = verbose,
@@ -202,36 +177,11 @@
         _shouldAnonymize = shouldAnonymize,
         _shaFn = shaFn,
         _proxyUrl = proxyUrl,
-        _uploadInterval = uploadInterval {
+        _uploadInterval = uploadInterval,
+        _optionalHeaders = optionalHeaders {
     _batchTimer = Timer.periodic(_uploadInterval, (_) => _uploadQueuedEvents());
     _userId$?.listen((id) => _userId = id);
-=======
-    @required String token,
-    @required Duration uploadInterval,
-    Stream<String> userId$,
-    bool shouldAnonymize,
-    ShaFn shaFn,
-    bool verbose,
-    bool ip,
-    Function onError,
-    String proxyUrl,
-    Map<String, String> optionalHeaders,
-    String prefsKey,
-  }) {
-    _token = token;
-    _userId$ = userId$;
-    _verbose = verbose ?? false;
-    _useIp = ip ?? false;
-    _uploadInterval = uploadInterval;
-    _shouldAnonymize = shouldAnonymize ?? false;
-    _shaFn = shaFn ?? _defaultShaFn;
-    _onError = onError;
-    _batchTimer = Timer.periodic(_uploadInterval, (_) => _uploadQueuedEvents());
-    _userId$?.listen((id) => _userId = id);
-    _proxyUrl = proxyUrl;
-    _optionalHeaders = optionalHeaders;
     _prefsKey = prefsKey ?? _prefsKey;
->>>>>>> 9369c75e
   }
 
   /// Sends a request to track a specific event.
@@ -442,17 +392,13 @@
     }
 
     try {
-<<<<<<< HEAD
-      final response = await http.get(Uri.parse(url));
-=======
-      var headers = {'Content-type': 'application/json'};
+      final headers = {'Content-type': 'application/json'};
 
       if (_optionalHeaders?.isNotEmpty ?? false) {
-        headers.addAll(_optionalHeaders);
-      }
-
-      var response = await http.get(url, headers: headers);
->>>>>>> 9369c75e
+        headers.addAll(_optionalHeaders!);
+      }
+
+      final response = await http.get(Uri.parse(url), headers: headers);
       return response.statusCode == 200 &&
           _validateResponseBody(url, response.body);
     } on Exception catch (error) {
@@ -473,22 +419,14 @@
       url = '$_proxyUrl/$url';
     }
     try {
-<<<<<<< HEAD
-      final response = await http.post(Uri.parse(url), headers: {
-        'Content-type': 'application/x-www-form-urlencoded',
-      }, body: {
-        'data': batch
-      });
-=======
       var headers = {'Content-type': 'application/x-www-form-urlencoded'};
 
       if (_optionalHeaders?.isNotEmpty ?? false) {
-        headers.addAll(_optionalHeaders);
-      }
-
-      var response =
-          await http.post(url, headers: headers, body: {'data': batch});
->>>>>>> 9369c75e
+        headers.addAll(_optionalHeaders!);
+      }
+
+      final response = await http
+          .post(Uri.parse(url), headers: headers, body: {'data': batch});
       return response.statusCode == 200 &&
           _validateResponseBody(url, response.body);
     } on Exception catch (error) {
